--- conflicted
+++ resolved
@@ -108,10 +108,6 @@
 	ASSERT(WaitChild(MAX_PROC, NULL)==NOPROC);
 	ASSERT(WaitChild(GetPid()+1, NULL)==NOPROC);
 }
-<<<<<<< HEAD
-=======
-
->>>>>>> b2039586
 static int subprocess(int argl, void* args) 
 {
 	ASSERT(GetPid()!=1);
